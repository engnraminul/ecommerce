--- conflicted
+++ resolved
@@ -12,13 +12,10 @@
     path('categories/', views.categories, name='categories'),
     path('category/<slug:slug>/', views.category_products, name='category_products'),
     path('search/', views.search, name='search'),
-<<<<<<< HEAD
     path('api/live-search/', views.live_search_api, name='live_search_api'),
+    path('api/search/', views.ajax_search, name='ajax_search'),
     path('test/live-search/', views.live_search_test, name='live_search_test'),
     path('test/images/', views.image_test, name='image_test'),
-=======
-    path('api/search/', views.ajax_search, name='ajax_search'),
->>>>>>> 4b179c94
     
     # User authentication
     path('login/', views.user_login, name='login'),
