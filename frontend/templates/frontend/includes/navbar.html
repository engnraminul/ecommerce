--- conflicted
+++ resolved
@@ -68,7 +68,6 @@
                                 </select>
                             </div>
                             <div class="search-divider"></div>
-<<<<<<< HEAD
                             <input type="text" 
                                    name="q" 
                                    class="search-input" 
@@ -79,10 +78,6 @@
                                    autocapitalize="off"
                                    spellcheck="false">
                             <button type="submit" class="search-button" id="searchSubmitBtn">
-=======
-                            <input type="text" name="q" class="search-input" placeholder="Search for products..." value="{{ request.GET.q }}" autocomplete="off">
-                            <button type="submit" class="search-button">
->>>>>>> 4b179c94
                                 <i class="fas fa-search"></i>
                             </button>
                             
