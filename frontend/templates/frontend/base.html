--- conflicted
+++ resolved
@@ -175,11 +175,7 @@
     <!-- Load cart.js first as others depend on it -->
     <script src="{% static 'frontend/js/cart.js' %}?v=1.4"></script>
     <script src="{% static 'frontend/js/app.js' %}?v=1.4"></script>
-<<<<<<< HEAD
-    <script src="{% static 'frontend/js/navbar.js' %}?v=3.0"></script>
-=======
     <script src="{% static 'frontend/js/navbar.js' %}?v=4.0"></script>
->>>>>>> 4b179c94
     <script src="{% static 'frontend/js/live-search.js' %}?v=1.0"></script>
     <script src="{% static 'frontend/js/wishlist.js' %}?v=1.4"></script>
     {% block extra_js %}{% endblock %}
